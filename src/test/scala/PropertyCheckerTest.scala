package CSVValidation
import com.fasterxml.jackson.databind.ObjectMapper
import com.fasterxml.jackson.databind.node._
import org.scalatest.{FunSuite, Tag}

import scala.jdk.CollectionConverters.IteratorHasAsScala

class PropertyCheckerTest extends FunSuite {
  val objectMapper = new ObjectMapper()

  test("boolean property checker should return correct types") {
    val result = PropertyChecker.checkProperty("suppressOutput", new TextNode("w3c"), "https://www.w3.org/", "und")
    assert(result._1.isInstanceOf[BooleanNode])
    assert(result._2.isInstanceOf[Array[String]])
    assert(result._3.isInstanceOf[PropertyType.Value])
  }

  test("boolean property checker should return invalid for non boolean values") {
    val (value, warnings, typeString) = PropertyChecker.checkProperty("suppressOutput", new TextNode("w3c"), "https://www.w3.org/", "und")
    assert(warnings === Array[String]("invalid_value"))
    assert(value === BooleanNode.getFalse)
  }

  test("boolean property checker should return zero warnings for boolean values") {
    val (value, warnings, typeString) = PropertyChecker.checkProperty("suppressOutput", BooleanNode.getTrue, "https://www.w3.org/", "und")
    assert(value === BooleanNode.getTrue)
    assert(warnings.isEmpty)
  }

  test("language property checker should return invalid for properties which cannot be accepted") {
    val (_, warnings, _) = PropertyChecker.checkProperty("@language", new TextNode("Invalid Language Property"), "https://www.w3.org/", "und")
    assert(warnings === Array[String]("invalid_value"))
  }

  test("language property checker should return no warnings for correct language property") {
    val (_, warnings, _) = PropertyChecker.checkProperty("@language", new TextNode("sgn-BE-FR"), "https://www.w3.org/", "und")
    assert(warnings.isEmpty)
  }

  test("metadata exception is thrown for invalid value while checking link property") {
    val thrown = intercept[MetadataError] {
      PropertyChecker.checkProperty("@base", new TextNode("_:invalid"), "https://www.w3.org/", "und")
    }
    assert(thrown.getMessage === "URL _:invalid starts with _:")
  }

  test("link property checker should return joined url after validation if baseUrl supplied") {
    val (value, _, _) = PropertyChecker.checkProperty("@id", new TextNode("csv-w"), "https://www.w3.org/", "und")
    assert(value === new TextNode("https://www.w3.org/csv-w"))
  }

  test("link property checker should return value as url after validation if baseUrl not supplied") {
    val (value, _, _) = PropertyChecker.checkProperty("@base", new TextNode("https://baseUrlNotSupplied/csv-w"), "", "und")
    assert(value === new TextNode("https://baseUrlNotSupplied/csv-w"))
  }

  test("notes property checker should return invalid if value is not of type array") {
    val (value, warnings, _) = PropertyChecker.checkProperty("notes", new TextNode("Notes Content"), "", "und")
    
    assert(warnings === Array[String]("invalid_value"))
    assert(value.isInstanceOf[ArrayNode])
  }

  test("notes property checker returns values, warnings array for valid input") {
    //    val notesArray = Array("firstNote", "SecondNote", "ThirdNote")
    var arrayNode = JsonNodeFactory.instance.arrayNode()
    arrayNode.add("FirstNote")
    arrayNode.add("secondNote") // Find a better way initialize ArrayNode
    val (values, warnings, _) = PropertyChecker.checkProperty("notes", arrayNode, "", "und")
    assert(values.isInstanceOf[ArrayNode])
    assert(warnings.isInstanceOf[Array[String]])
    val arrayNodeOut = values.asInstanceOf[ArrayNode]
    val notes = Array.from(arrayNodeOut.elements.asScala)
    assert(notes(0).isInstanceOf[TextNode])
    assert(notes(0).asText() == "FirstNote")
    assert(notes(1).isInstanceOf[TextNode])
    assert(notes(1).asText() == "secondNote")
  }

  test("string property checker returns invalid warning if passed value is not string") {
    val (_, warnings, _) = PropertyChecker.checkProperty("default", BooleanNode.getFalse, "", "und")
    assert(warnings === Array[String]("invalid_value"))
  }

  test("string property checker returns string value without warnings if passed value is string") {
    val (value, warnings, _) = PropertyChecker.checkProperty("default", new TextNode("sample string"), "", "und")
    assert(warnings === Array[String]())
    assert(value === new TextNode("sample string"))
  }

  test("numeric property returns invalid on negative values") {
    val (_, warnings, _) = PropertyChecker.checkProperty("headerRowCount", new IntNode(-10), "", "und")
    assert(warnings === Array[String]("invalid_value"))
  }

  test("numeric property returns value without warnings on valid value") {
    val (value, warnings, _) = PropertyChecker.checkProperty("headerRowCount", new IntNode(5), "", "und")
    assert(warnings === Array[String]())
    assert(value === new IntNode(5))
  }

  test("null property returns value in array without warnings on valid value") {
    val (values, warnings, _) = PropertyChecker.checkProperty("null", new TextNode("sample value"), "", "und")
    var expectedValues = new TextNode("sample value")
    assert(warnings === Array[String]())
    assert(values === expectedValues)
  }

  test("null property returns warnings for invalid value (non string type)") {
    val (_, warnings, _) = PropertyChecker.checkProperty("null", BooleanNode.getFalse, "", "und")
    assert(warnings === Array[String]("invalid_value"))
  }

  test("null property with values array holding different types") {
    val values = JsonNodeFactory.instance.arrayNode()
    values.add("sample")
    values.add(5)
    val expectedValues = JsonNodeFactory.instance.arrayNode()
    expectedValues.add("sample")

    val (returnedValues, warnings, _) = PropertyChecker.checkProperty("null", values, "", "und")

    assert(warnings === Array[String]("invalid_value"))
    assert(returnedValues === expectedValues)
  }

  test("separator property returns invalid warning if not of type string or null") {
    val (_, warnings, _) = PropertyChecker.checkProperty("separator", BooleanNode.getFalse, "", "und")
    assert(warnings === Array[String]("invalid_value"))
  }

  test("separator property returns value on valid case") {
    val (returnedValue, _, _) = PropertyChecker.checkProperty("separator", JsonNodeFactory.instance.objectNode(), "", "und")
    assert(returnedValue === NullNode.getInstance())
  }

  test("datatype property checker returns expected value for object with correct base and format") {
    val json = "{\"base\": \"string\", \"format\": \"^The Sample RegEx$\"}"
    val jsonNode = objectMapper.readTree(json)
    val expectedJsonNode = JsonNodeFactory.instance.objectNode()
    expectedJsonNode.put("base", "http://www.w3.org/2001/XMLSchema#string")
    expectedJsonNode.put("format", "^The Sample RegEx$")

    val (returnedValue, warnings, _) = PropertyChecker.checkProperty("datatype", jsonNode, "", "und")

    assert(returnedValue === expectedJsonNode)
    assert(warnings === Array[String]())
  }

  val t = Tag("Some Group")
  test("datatype property checker returns expected value for object with invalid base and format", t) {
    val json =
      """
        |{
        | "base": "invalidDatatypeSupplied",
        | "format": "^The Sample RegEx$"
        |}
        |""".stripMargin
    val jsonNode = objectMapper.readTree(json)
    val expectedJsonNode = JsonNodeFactory.instance.objectNode()
    expectedJsonNode.put("base", "http://www.w3.org/2001/XMLSchema#string")
    expectedJsonNode.put("format", "^The Sample RegEx$")

    val (returnedValue, warnings, _) = PropertyChecker.checkProperty("datatype", jsonNode, "", "und")

    assert(returnedValue === expectedJsonNode)
    assert(warnings === Array[String]("invalid_datatype_base"))
  }

  test("datatype object cannot have @id of builtInDataTypes", t) {
    val json =
      """
        |{
        | "@id": "string"
        |}
        |""".stripMargin
    val jsonNode = objectMapper.readTree(json)

    val thrown = intercept[MetadataError] {
      PropertyChecker.checkProperty("datatype", jsonNode, "", "und")
    }
    assert(thrown.getMessage === "datatype @id must not be the id of a built-in datatype (string)")
  }

  test("datatype property checker returns expected value for integer datatype", t) {
    // move to multi line string .
    val expectedJsonNode = JsonNodeFactory.instance.objectNode()
    expectedJsonNode.put("@id", "http://www.w3.org/2001/XMLSchema#integer")

    val (returnedValue, warnings, _) = PropertyChecker.checkProperty("datatype", new TextNode("integer"), "", "und")

    assert(returnedValue === expectedJsonNode)
    assert(warnings === Array[String]())
  }

  test("datatype property checker returns expected warnings and values for invalid datatype") {
    val expectedJsonNode = JsonNodeFactory.instance.objectNode()
    expectedJsonNode.put("@id", "http://www.w3.org/2001/XMLSchema#string")

    val (returnedValue, warnings, typeString) = PropertyChecker.checkProperty("datatype", new TextNode("InvalidDataTypeSupplied"), "", "und")
    assert(returnedValue === expectedJsonNode)
    assert(warnings === Array[String]("invalid_value"))
    assert(typeString === PropertyType.Inherited)
  }

  test("datatype object with integer base cannot have length facet") {
    val json =
      """
        |{
        | "base": "integer",
        | "length": 10
        |}
        |""".stripMargin

    val jsonNode = objectMapper.readTree(json)
    val thrown = intercept[MetadataError] {
      PropertyChecker.checkProperty("datatype", jsonNode, "", "und")
    }
    assert(thrown.getMessage === "datatypes based on http://www.w3.org/2001/XMLSchema#integer cannot have a length facet")
  }

  test("datatype object with integer base cannot have minLength facet") {
    val json =
      """
        |{
        | "base": "integer",
        | "minLength": 10
        |}
        |""".stripMargin

    val jsonNode = objectMapper.readTree(json)
    val thrown = intercept[MetadataError] {
      PropertyChecker.checkProperty("datatype", jsonNode, "", "und")
    }
    assert(thrown.getMessage === "datatypes based on http://www.w3.org/2001/XMLSchema#integer cannot have a minLength facet")
  }

  test("datatype object with integer base cannot have maxLength facet") {
    val json =
      """
        |{
        | "base": "integer",
        | "maxLength": 10
        |}
        |""".stripMargin

    val jsonNode = objectMapper.readTree(json)
    val thrown = intercept[MetadataError] {
      PropertyChecker.checkProperty("datatype", jsonNode, "", "und")
    }
    assert(thrown.getMessage === "datatypes based on http://www.w3.org/2001/XMLSchema#integer cannot have a maxLength facet")
  }

  test("datatype object with any base datatype other than numeric or datetime cannot have minInclusive") {
    val json =
      """
        |{
        | "base": "string",
        | "minInclusive": 10
        |}
        |""".stripMargin

    val jsonNode = objectMapper.readTree(json)
    val thrown = intercept[MetadataError] {
      PropertyChecker.checkProperty("datatype", jsonNode, "", "und")
    }
    assert(thrown.getMessage === "minInclusive is only allowed for numeric, date/time and duration types")
  }

  test("datatype object with any base datatype other than numeric or datetime cannot have maxExclusive") {
    val json =
      """
        |{
        | "base": "string",
        | "maxExclusive": 10
        |}
        |""".stripMargin

    val jsonNode = objectMapper.readTree(json)
    val thrown = intercept[MetadataError] {
      PropertyChecker.checkProperty("datatype", jsonNode, "", "und")
    }
    assert(thrown.getMessage === "maxExclusive is only allowed for numeric, date/time and duration types")
  }
  // 2 more similar tests for minExclusive and maxInclusive can be added

  test("datatype object cannot specify both minInclusive and minExclusive") {
    val json =
      """
        |{
        | "base": "decimal",
        | "minInclusive": 10,
        | "minExclusive": 10
        |}
        |""".stripMargin //

    val jsonNode = objectMapper.readTree(json)
    val thrown = intercept[MetadataError] {
      PropertyChecker.checkProperty("datatype", jsonNode, "", "und")
    }
    assert(thrown.getMessage === "datatype cannot specify both minimum/minInclusive (10) and minExclusive (10)")
  }

  test("datatype object cannot specify both minInclusive greater than maxInclusive") {
    val json =
      """
        |{
        | "base": "decimal",
        | "minInclusive": 10,
        | "maxInclusive": 9
        |}
        |""".stripMargin //

    val jsonNode = objectMapper.readTree(json)

    val thrown = intercept[MetadataError] {
      PropertyChecker.checkProperty("datatype", jsonNode, "", "und")
    }
    assert(thrown.getMessage === "datatype minInclusive (10) cannot be more than maxInclusive (9)")
  }

  test("datatype minInclusive cannot be more than or equal to maxExclusive") {
    val json =
      """
        |{
        | "base": "decimal",
        | "minInclusive": 10,
        | "maxExclusive": 10
        |}
        |""".stripMargin

    val jsonNode = objectMapper.readTree(json)
    val thrown = intercept[MetadataError] {
      PropertyChecker.checkProperty("datatype", jsonNode, "", "und")
    }
    assert(thrown.getMessage === "datatype minInclusive (10) cannot be greater than or equal to maxExclusive (10)")
  }

  test("datatype check invalid min/max ranges throw exception") {
    val jsonArray = Array[String](
      """
        |{
        | "base": "decimal",
        | "minInclusive": 10,
        | "maxExclusive": 10
        |}
        |""".stripMargin,
      """
        |{
        | "base": "decimal",
        | "minInclusive": 10,
        | "maxInclusive": 9
        |}
        |""".stripMargin,
      """
        |{
        | "base": "decimal",
        | "minInclusive": 10,
        | "minExclusive": 10
        |}
        |""".stripMargin,
      """
        |{
        | "base": "decimal",
        | "minExclusive": 11,
        | "maxExclusive": 10
        |}
        |""".stripMargin,
      """
        |{
        | "base": "decimal",
        | "minExclusive": 11,
        | "maxInclusive": 10
        |}
        |""".stripMargin,
    )

    for (json <- jsonArray) {
      val jsonNode = objectMapper.readTree(json)
      val thrown = intercept[MetadataError] {
        PropertyChecker.checkProperty("datatype", jsonNode, "", "und")
      }
    }
  }

  test("datatype check invalid min/max lengths throw exception") {
    val jsonArray = Array[String](
      """
        |{
        | "base": "decimal",
        | "minLength": 10,
        | "length": 9
        |}
        |""".stripMargin,
      """
        |{
        | "base": "decimal",
        | "maxLength": 8,
        | "length": 9
        |}
        |""".stripMargin,
      """
        |{
        | "base": "decimal",
        | "maxLength": 10,
        | "length": 9
        |}
        |""".stripMargin
    )

    for (json <- jsonArray) {
      val jsonNode = objectMapper.readTree(json)
      val thrown = intercept[MetadataError] {
        PropertyChecker.checkProperty("datatype", jsonNode, "", "und")
      }
    }
  }

  test("returns invalid boolean format warning if wrong boolean type format") {
    val json = """
                 |{
                 | "format": "YES|NO|MAYBE",
                 | "base": "boolean"
                 |}
                 |""".stripMargin
    val jsonNode = objectMapper.readTree(json)
    val (_, warnings, _) = PropertyChecker.checkProperty("datatype", jsonNode, "", "und")
    assert(warnings === Array[String]("invalid_boolean_format"))
  }

  test("returns expected object node when valid boolean type format supplied") {
    val json = """
                 |{
                 | "format": "YES|NO",
                 | "base": "boolean"
                 |}
                 |""".stripMargin
    val jsonNode = objectMapper.readTree(json)
    val expectedValue = JsonNodeFactory.instance.objectNode()
    val arrayNodeObject = JsonNodeFactory.instance.arrayNode()
    arrayNodeObject.add("YES")
    arrayNodeObject.add("NO")
    expectedValue.set("format", arrayNodeObject)
    expectedValue.put("base", "http://www.w3.org/2001/XMLSchema#boolean")

    val (returnedValue, warnings, _) = PropertyChecker.checkProperty("datatype", jsonNode, "", "und")

    assert(warnings === Array[String]())
    assert(returnedValue === expectedValue)
  }


  test("returns expected object node when valid regexp datatype is supplied in base") {
    val json = """
                 |{
                 | "format": "0xabcdefg",
                 | "base": "hexBinary"
                 |}
                 |""".stripMargin
    val jsonNode = objectMapper.readTree(json)
    val expectedValue = JsonNodeFactory.instance.objectNode()
    expectedValue.put("format", "0xabcdefg")
    expectedValue.put("base", "http://www.w3.org/2001/XMLSchema#hexBinary")

    val (returnedValue, warnings, _) = PropertyChecker.checkProperty("datatype", jsonNode, "", "und")

    assert(warnings === Array[String]())
    assert(returnedValue === expectedValue)
  }

  test("throw metadata error if id starts with _:") {
//    val uri = new TextNode("www.sampleurl.com")
//    val (value, warnings, typeString) = PropertyChecker.checkProperty("tableSchema", uri, baseUrl = "https://chickenburgers.com", "und")
    val json = """
                 |{
                 | "@id": "_:someValue"
                 |}
                 |""".stripMargin
    val jsonNode = objectMapper.readTree(json)
    val thrown = intercept[MetadataError] {
      PropertyChecker.checkProperty("tableSchema", jsonNode, "http://www.w3.org/", "und")
    }
    assert(thrown.getMessage === "@id _:someValue starts with _:")
  }

  test("throw metadata error if @type of schema is not 'Schema'") {
    val json = """
                 |{
                 | "@type": "someValueOtherThanSchema"
                 |}
                 |""".stripMargin
    val jsonNode = objectMapper.readTree(json)
    val thrown = intercept[MetadataError] {
      PropertyChecker.checkProperty("tableSchema", jsonNode, "http://www.w3.org/", "und")
    }
    assert(thrown.getMessage === "@type of schema is not 'Schema'")
  }

  test("return invalid value warning if tableSchema property is not a string or an object") {
    val (_, warnings, _) = PropertyChecker.checkProperty("tableSchema", BooleanNode.getTrue, baseUrl = "https://chickenburgers.com", "und")
    assert(warnings === Array[String]("invalid_value"))
  }

  test("return expected schemaJson after validation (remove properties test)") {
    val json = """
                 |{
                 | "@id": "https://chickenburgers.com",
                 | "notes": "notesContent"
                 | }
                 |""".stripMargin
    val jsonNode = objectMapper.readTree(json)
    jsonNode.asInstanceOf[ObjectNode].remove("notes")
    val (schema, warnings, _) = PropertyChecker.checkProperty("tableSchema", jsonNode, baseUrl = "https://chickenburgers.com", "und")

    assert(warnings === Array[String]())
    assert(schema === jsonNode) // Notes property should be stripped of after validation as it does not come under schema or inherited
  }

  test("return expected schemaJson after validation") {
    val json = """
                 |{
                 | "@id": "https://chickenburgers.com",
                 | "separator": "separatorContent"
                 | }
                 |""".stripMargin
    val jsonNode = objectMapper.readTree(json)
    val (schema, warnings, _) = PropertyChecker.checkProperty("tableSchema", jsonNode, baseUrl = "https://chickenburgers.com", "und")
<<<<<<< HEAD

    assert(warnings === Array[String]())
    assert(schema === jsonNode) // separator property should Not be stripped of after validation as it comes under inherited
  }

  test("throw metadata error when property foreignKey property value contains colon") {
    val json = """
                 |[
                 |{"@id": "https://chickenburgers.com"},
                 |{":separator": "separatorContent"}
                 |]
                 |""".stripMargin
    val jsonNode = objectMapper.readTree(json)
    val thrown = intercept[MetadataError] {
      PropertyChecker.checkProperty("foreignKeys", jsonNode, baseUrl = "https://chickenburgers.com", "und")
    }
    assert(thrown.getMessage === "@type of schema is not 'Schema'")

  }

  test("return invalid value warning if foreignKeys property value is not array") {
    val json = """
                 |{
                 | "@id": "https://chickenburgers.com",
                 | ":separator": "separatorContent"
                 | }
                 |""".stripMargin
    val jsonNode = objectMapper.readTree(json)
    val (values, warnings, _) = PropertyChecker.checkProperty("foreignKeys", jsonNode, baseUrl = "https://chickenburgers.com", "und")
    assert(warnings === Array[String]("invalid_value"))
  }
  
=======

    assert(warnings === Array[String]())
    assert(schema === jsonNode) // separator property should Not be stripped of after validation as it comes under inherited
  }
>>>>>>> b8d780d0
}<|MERGE_RESOLUTION|>--- conflicted
+++ resolved
@@ -525,7 +525,6 @@
                  |""".stripMargin
     val jsonNode = objectMapper.readTree(json)
     val (schema, warnings, _) = PropertyChecker.checkProperty("tableSchema", jsonNode, baseUrl = "https://chickenburgers.com", "und")
-<<<<<<< HEAD
 
     assert(warnings === Array[String]())
     assert(schema === jsonNode) // separator property should Not be stripped of after validation as it comes under inherited
@@ -557,11 +556,4 @@
     val (values, warnings, _) = PropertyChecker.checkProperty("foreignKeys", jsonNode, baseUrl = "https://chickenburgers.com", "und")
     assert(warnings === Array[String]("invalid_value"))
   }
-  
-=======
-
-    assert(warnings === Array[String]())
-    assert(schema === jsonNode) // separator property should Not be stripped of after validation as it comes under inherited
-  }
->>>>>>> b8d780d0
 }