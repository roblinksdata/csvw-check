package CSVValidation
<<<<<<< HEAD
import java.io.File
import java.net.{URI, URL}

import com.fasterxml.jackson.core.JsonParser
import com.fasterxml.jackson.databind.{JsonNode, ObjectMapper}
import com.fasterxml.jackson.databind.node.{ArrayNode, BooleanNode, JsonNodeFactory, NullNode, ObjectNode, TextNode}
=======
import com.fasterxml.jackson.databind.node._
import com.fasterxml.jackson.databind.{JsonNode, ObjectMapper}
>>>>>>> ffa8a8a8

import scala.collection.mutable.HashMap
import scala.jdk.CollectionConverters._
import scala.util.matching.Regex

import scala.io.Source
import scala.util.Using


object PropertyChecker {
  val startsWithUnderscore = "^_:.*".r
  val containsColon = ".*:.*".r
  val mapper = new ObjectMapper
  val invalidValueWarning = "invalid_value"
  val Bcp47Regular = "(art-lojban|cel-gaulish|no-bok|no-nyn|zh-guoyu|zh-hakka|zh-min|zh-min-nan|zh-xiang)"
  val Bcp47Irregular = "(en-GB-oed|i-ami|i-bnn|i-default|i-enochian|i-hak|i-klingon|i-lux|i-mingo|i-navajo|i-pwn|i-tao|i-tay|i-tsu|sgn-BE-FR|sgn-BE-NL|sgn-CH-DE)"
  val Bcp47Grandfathered = "(?<grandfathered>" + Bcp47Irregular + "|" + Bcp47Regular + ")"
  val Bcp47PrivateUse = "(x(-[A-Za-z0-9]{1,8})+)"
  val Bcp47Singleton = "[0-9A-WY-Za-wy-z]"
  val Bcp47Extension = "(?<extension>" + Bcp47Singleton + "(-[A-Za-z0-9]{2,8})+)"
  val Bcp47Variant = "(?<variant>[A-Za-z0-9]{5,8}|[0-9][A-Za-z0-9]{3})"
  val Bcp47Region = "(?<region>[A-Za-z]{2}|[0-9]{3})"
  val Bcp47Script = "(?<script>[A-Za-z]{4})"
  val Bcp47Extlang = "(?<extlang>[A-Za-z]{3}(-[A-Za-z]{3}){0,2})"
  val Bcp47Language = "(?<language>([A-Za-z]{2,3}(-" + Bcp47Extlang + ")?)|[A-Za-z]{4}|[A-Za-z]{5,8})"
  val Bcp47Langtag = "(" + Bcp47Language + "(-" + Bcp47Script + ")?" + "(-" + Bcp47Region + ")?" + "(-" + Bcp47Variant + ")*" + "(-" + Bcp47Extension + ")*" + "(-" + Bcp47PrivateUse + ")?" + ")"
  val Bcp47LanguagetagRegExp: Regex = ("^(" + Bcp47Grandfathered + "|" + Bcp47Langtag + "|" + Bcp47PrivateUse + ")").r

  val BuiltInTypes = Array[String]("TableGroup", "Table", "Schema", "Column", "Dialect", "Template", "Datatype")

  val NameRegExp = "^([A-Za-z0-9]|(%[A-F0-9][A-F0-9]))([A-Za-z0-9_]|(%[A-F0-9][A-F0-9]))*$".r

<<<<<<< HEAD
  val NameSpaces = HashMap(
    "dcat" -> "http://www.w3.org/ns/dcat#",
    "qb" -> "http://purl.org/linked-data/cube#",
    "grddl" -> "http://www.w3.org/2003/g/data-view#",
    "ma" -> "http://www.w3.org/ns/ma-ont#",
    "org" -> "http://www.w3.org/ns/org#",
    "owl" -> "http://www.w3.org/2002/07/owl#",
    "prov" -> "http://www.w3.org/ns/prov#",
    "rdf" -> "http://www.w3.org/1999/02/22-rdf-syntax-ns#",
    "rdfa" -> "http://www.w3.org/ns/rdfa#",
    "rdfs" -> "http://www.w3.org/2000/01/rdf-schema#",
    "rif" -> "http://www.w3.org/2007/rif#",
    "rr" -> "http://www.w3.org/ns/r2rml#",
    "sd" -> "http://www.w3.org/ns/sparql-service-description#",
    "skos" -> "http://www.w3.org/2004/02/skos/core#",
    "skosxl" -> "http://www.w3.org/2008/05/skos-xl#",
    "wdr" -> "http://www.w3.org/2007/05/powder#",
    "void" -> "http://rdfs.org/ns/void#",
    "wdrs" -> "http://www.w3.org/2007/05/powder-s#",
    "xhv" -> "http://www.w3.org/1999/xhtml/vocab#",
    "xml" -> "http://www.w3.org/XML/1998/namespace",
    "xsd" -> "http://www.w3.org/2001/XMLSchema#",
    "csvw" -> "http://www.w3.org/ns/csvw#",
    "cnt" -> "http://www.w3.org/2008/content",
    "earl" -> "http://www.w3.org/ns/earl#",
    "ht" -> "http://www.w3.org/2006/http#",
    "oa" -> "http://www.w3.org/ns/oa#",
    "ptr" -> "http://www.w3.org/2009/pointers#",
    "cc" -> "http://creativecommons.org/ns#",
    "ctag" -> "http://commontag.org/ns#",
    "dc" -> "http://purl.org/dc/terms/",
    "dcterms" -> "http://purl.org/dc/terms/",
    "dc11" -> "http://purl.org/dc/elements/1.1/",
    "foaf" -> "http://xmlns.com/foaf/0.1/",
    "gr" -> "http://purl.org/goodrelations/v1#",
    "ical" -> "http://www.w3.org/2002/12/cal/icaltzd#",
    "og" -> "http://ogp.me/ns#",
    "rev" -> "http://purl.org/stuff/rev#",
    "sioc" -> "http://rdfs.org/sioc/ns#",
    "v" -> "http://rdf.data-vocabulary.org/#",
    "vcard" -> "http://www.w3.org/2006/vcard/ns#",
    "schema" -> "http://schema.org/"
    )

=======
>>>>>>> ffa8a8a8
  val Properties = Map(
    "@language" -> languageProperty (PropertyType.Context),
       // Context Properties
       "@base" -> linkProperty(PropertyType.Context),
      //  Common properties
       "@id" -> linkProperty(PropertyType.Common),
       "notes" -> notesProperty(PropertyType.Common),
       "suppressOutput" -> booleanProperty(PropertyType.Common),
       "null" -> nullProperty(PropertyType.Inherited),
       "separator" -> separatorProperty(PropertyType.Inherited),
       "lang" -> languageProperty(PropertyType.Inherited),
       "default" -> stringProperty(PropertyType.Inherited),
       "commentPrefix" -> stringProperty(PropertyType.Dialect),
       "delimiter" -> stringProperty(PropertyType.Dialect),
       "quoteChar" -> stringProperty(PropertyType.Dialect),
       "headerRowCount" -> numericProperty(PropertyType.Dialect),
       "skipColumns" -> numericProperty(PropertyType.Dialect),
       "skipRows" -> numericProperty(PropertyType.Dialect),
       "datatype" -> datatypeProperty(PropertyType.Inherited),
       "tableSchema" -> tableSchemaProperty(PropertyType.Table)
     )

  def checkProperty(property: String, value: JsonNode, baseUrl:String, lang:String): (JsonNode, Array[String], PropertyType.Value) = {
    // More conditions and logic to add here.
    val f = Properties(property)
    return f(value, baseUrl, lang)
  }

<<<<<<< HEAD
//  JsonNode - primitive values + ObjectNodes + ArrayNode
//  ObjectNode
//  ArrayNode

=======
>>>>>>> ffa8a8a8
  def checkCommonPropertyValue(value: JsonNode, baseUrl: String, lang: String):(Any, String) = {
    if(value.isObject) {
      throw new NotImplementedError("to be implemented later")
    }
    else if(value.isTextual) {
      val s = value.asText()
      lang match {
        case "und" => return (s, "")
        case _ => {
          val h = HashMap(
            "@value" -> s, "@language" -> lang
          )
          return (h, "")
        }
      }
    } else if(value.isArray) {
      throw new NotImplementedError("To be implemented later") // Check if this have to be an array of strings
    } else {
      throw new IllegalArgumentException(s"Unexcepted input of type ${value.getClass}")
    }
  }

  def convertValueFacet(value:ObjectNode, property:String, datatype:String):Array[String] = {
    if(!value.path(property).isMissingNode) {
      if(PropertyCheckerConstants.DateFormatDataTypes.contains(datatype)) {
        throw new NotImplementedError("To be implemented after implementing DateFormat class")
      } else if (PropertyCheckerConstants.NumericFormatDataTypes.contains(datatype)) {
        return Array[String]()
      } else {
        throw new MetadataError(s"$property is only allowed for numeric, date/time and duration types")
      }
    }
    return Array[String]()
  }

<<<<<<< HEAD
  def booleanProperty(typeString:PropertyType.Value):(JsonNode, String, String) => (JsonNode, Array[String], PropertyType.Value) = {
    return (value, baseUrl, lang) => {
      if(value.isBoolean) {
        (value, Array[String](), typeString)
      } else {
        (BooleanNode.getFalse, Array[String]("invalid_value"), typeString)
      }
    }
  }

  def stringProperty(typeString: PropertyType.Value):(JsonNode, String, String) => (JsonNode, Array[String], PropertyType.Value) = {
    return (value, baseUrl, lang) => {
      if (value.isTextual) {
         (value, Array[String](), typeString)
      } else {
         (new TextNode(""), Array[String]("invalid_value"), typeString)
      }
    }
  }

  def numericProperty(typeString: PropertyType.Value):(JsonNode, String, String) => (JsonNode, Array[String], PropertyType.Value) = {
     return (value, baseUrl, lang) => {
      if (value.isInt && value.asInt >= 0) {
         (value, Array[String](), typeString)
      } else if (value.isInt && value.asInt < 0) {
         (NullNode.getInstance(), Array[String]("invalid_value"), typeString)
      } else {
         (NullNode.getInstance(), Array[String]("invalid_value"), typeString)
      }
    }
  }

  def notesProperty(typeString:PropertyType.Value):(JsonNode, String, String) => (JsonNode, Array[String], PropertyType.Value) = {
=======
  def booleanProperty(csvwPropertyType:PropertyType.Value):(JsonNode, String, String) => (JsonNode, Array[String], PropertyType.Value) = {
    return (value, baseUrl, lang) => {
      if(value.isBoolean) {
        (value, Array[String](), csvwPropertyType)
      } else {
        (BooleanNode.getFalse, Array[String](PropertyChecker.invalidValueWarning), csvwPropertyType)
      }
    }
  }

  def stringProperty(csvwPropertyType: PropertyType.Value):(JsonNode, String, String) => (JsonNode, Array[String], PropertyType.Value) = {
    return (value, baseUrl, lang) => {
      if (value.isTextual) {
         (value, Array[String](), csvwPropertyType)
      } else {
         (new TextNode(""), Array[String](PropertyChecker.invalidValueWarning), csvwPropertyType)
      }
    }
  }

  def numericProperty(csvwPropertyType: PropertyType.Value):(JsonNode, String, String) => (JsonNode, Array[String], PropertyType.Value) = {
     return (value, baseUrl, lang) => {
      if (value.isInt && value.asInt >= 0) {
         (value, Array[String](), csvwPropertyType)
      } else if (value.isInt && value.asInt < 0) {
         (NullNode.getInstance(), Array[String](PropertyChecker.invalidValueWarning), csvwPropertyType)
      } else {
         (NullNode.getInstance(), Array[String](PropertyChecker.invalidValueWarning), csvwPropertyType)
      }
    }
  }

  def notesProperty(csvwPropertyType:PropertyType.Value):(JsonNode, String, String) => (JsonNode, Array[String], PropertyType.Value) = {
>>>>>>> ffa8a8a8
     def notesPropertyInternal (value: JsonNode, baseUrl: String, lang: String): (JsonNode, Array[String], PropertyType.Value) = {
      if (value.isArray) {
        val arrayValue = value.asInstanceOf[ArrayNode]
        val elements = Array.from(arrayValue.elements().asScala)
        if (elements forall (_.isTextual())) {
          /**
           * [(1,2), (3,4), (5,6)] => ([1,3,5], [2,4,6])
           */
          val (values, warnings) = Array.from(elements.map(x => checkCommonPropertyValue(x, baseUrl, lang))).unzip
          val arrayNode:ArrayNode = PropertyChecker.mapper.valueToTree(values)
<<<<<<< HEAD
          return (arrayNode, warnings, typeString)
        }
      }
       (BooleanNode.getFalse, Array[String]("invalid_value"), typeString)
=======
          return (arrayNode, warnings, csvwPropertyType)
        }
      }
       (JsonNodeFactory.instance.arrayNode(), Array[String](PropertyChecker.invalidValueWarning), csvwPropertyType)
>>>>>>> ffa8a8a8
    }
    return notesPropertyInternal
  }

<<<<<<< HEAD
  def nullProperty(typeString:PropertyType.Value):(JsonNode, String, String) => (JsonNode, Array[String], PropertyType.Value) = {
     (value, baseUrl, lang) => {
      if (value.isTextual) {
         (value, Array[String](), typeString)
=======
  def nullProperty(csvwPropertyType:PropertyType.Value):(JsonNode, String, String) => (JsonNode, Array[String], PropertyType.Value) = {
     (value, baseUrl, lang) => {
      if (value.isTextual) {
         (value, Array[String](), csvwPropertyType)
>>>>>>> ffa8a8a8
      } else if (value.isArray) {
        var values = Array[String]()
        var warnings = Array[String]()
        for (x <- value.elements().asScala) {
          x match {
            case xs: TextNode => values = values :+ xs.asText()
            case _ => warnings = warnings :+ PropertyChecker.invalidValueWarning
          }
        }
        val arrayNode:ArrayNode = PropertyChecker.mapper.valueToTree(values)
<<<<<<< HEAD
         (arrayNode, warnings, typeString)
      } else {
         (NullNode.getInstance(), Array[String]("invalid_value"), typeString)
      }
    }
  }

  def separatorProperty(typeString:PropertyType.Value):(JsonNode, String, String) => (JsonNode, Array[String], PropertyType.Value) = {
     (value, baseUrl, lang) => {
       value match {
        case s if s.isTextual || s.isNull => (s, Array[String](), typeString)
        case _ => (NullNode.getInstance(), Array[String]("invalid_value"), typeString)
      }
    }
  }

  def linkProperty(typeString:PropertyType.Value):(JsonNode, String, String) => (JsonNode, Array[String], PropertyType.Value) = {
     (v, baseUrl, lang) => {
      var baseUrlCopy = ""
      v match {
        case s if s.isTextual => {
=======
         (arrayNode, warnings, csvwPropertyType)
      } else {
         (NullNode.getInstance(), Array[String](PropertyChecker.invalidValueWarning), csvwPropertyType)
      }
    }
  }

  def separatorProperty(csvwPropertyType:PropertyType.Value):(JsonNode, String, String) => (JsonNode, Array[String], PropertyType.Value) = {
     (value, baseUrl, lang) => {
       value match {
        case s if s.isTextual || s.isNull => (s, null, csvwPropertyType)
        case _ => (NullNode.getInstance(), Array[String](PropertyChecker.invalidValueWarning), csvwPropertyType)
      }
    }
  }

  def linkProperty(csvwPropertyType:PropertyType.Value):(JsonNode, String, String) => (JsonNode, Array[String], PropertyType.Value) = {
     (v, baseUrl, lang) => {
      var baseUrlCopy = ""
      v match {
        case s: TextNode => {
>>>>>>> ffa8a8a8
          val matcher = PropertyChecker.startsWithUnderscore.pattern.matcher(s.asText())
          if (matcher.matches) {
            throw new MetadataError(s"URL ${s.asText} starts with _:")
          }
          baseUrlCopy = baseUrl match {
            case "" => s.asText()
            case _ => baseUrl + s.asText()
          }
<<<<<<< HEAD
           (new TextNode(baseUrlCopy), Array[String](""), typeString)
        }
        case _ =>  (new TextNode(""), Array[String]("invalid_value"), typeString)
      }
    }
  }

  def languageProperty (typeString:PropertyType.Value) : (JsonNode, String, String) => (JsonNode, Array[String], PropertyType.Value) = {
     (value, baseUrl, lang) => {
      value match {
        case s if s.isTextual && PropertyChecker.Bcp47LanguagetagRegExp.pattern.matcher(s.asText()).matches => (s, Array[String](), typeString)
        case _ => (new TextNode(""), Array[String]("invalid_value"), typeString)
      }
    }
  }

  def datatypeProperty(typeString: PropertyType.Value):(JsonNode, String, String) => (JsonNode, Array[String], PropertyType.Value) = {
=======
           (new TextNode(baseUrlCopy), Array[String](""), csvwPropertyType)
        }
        case _ =>  (new TextNode(""), Array[String](PropertyChecker.invalidValueWarning), csvwPropertyType)
      }
    }
  }

  def languageProperty (csvwPropertyType:PropertyType.Value) : (JsonNode, String, String) => (JsonNode, Array[String], PropertyType.Value) = {
     (value, baseUrl, lang) => {
      value match {
        case s:TextNode if PropertyChecker.Bcp47LanguagetagRegExp.pattern.matcher(s.asText()).matches => (s, Array[String](), csvwPropertyType)
        case _ => (new TextNode(""), Array[String](PropertyChecker.invalidValueWarning), csvwPropertyType)
      }
    }
  }

  def datatypeProperty(csvwPropertyType: PropertyType.Value):(JsonNode, String, String) => (JsonNode, Array[String], PropertyType.Value) = {
>>>>>>> ffa8a8a8
     (value, baseUrl, lang) => {
      var warnings = Array[String]()
      var valueCopy = value.deepCopy()
        .asInstanceOf[JsonNode]
      valueCopy match {
        case v: ObjectNode => {
          val objectNode = v.asInstanceOf[ObjectNode]
          if (!objectNode.path("@id").isMissingNode) {
            val idValue = objectNode.get("@id").asText()
            if (BuiltInDataTypes.types.contains(idValue)) {
              throw new MetadataError(s"datatype @id must not be the id of a built-in datatype ($idValue)")
            } else {
<<<<<<< HEAD
              val (_, w, _) = linkProperty(PropertyType.Common)(objectNode.get("@id"), baseUrl, lang) // assign warnings in val w
=======
              val (_, w, _) = linkProperty(PropertyType.Common)(objectNode.get("@id"), baseUrl, lang)
>>>>>>> ffa8a8a8
              if (!w.isEmpty) {
                warnings = Array.concat(warnings, w)
                objectNode.remove("@id")
              }
            }
          }

          if (!objectNode.path("base").isMissingNode) {
            val baseValue = objectNode.get("base").asText()
            if (BuiltInDataTypes.types.contains(baseValue)) {
              objectNode.put("base", BuiltInDataTypes.types(baseValue))
            } else {
              objectNode.put("base", BuiltInDataTypes.types("string"))
              warnings = warnings :+ "invalid_datatype_base"
            }
          } else {
            objectNode.put("base", BuiltInDataTypes.types("string"))
          }
        }
        case x: TextNode if (BuiltInDataTypes.types.contains(x.asText())) => {
          val objectNode = PropertyChecker.mapper.createObjectNode
          objectNode.put("@id", BuiltInDataTypes.types(x.asText()))
          valueCopy = objectNode
        }
        case x:TextNode => {
          val objectNode = PropertyChecker.mapper.createObjectNode
          objectNode.put("@id", BuiltInDataTypes.types("string"))
          valueCopy = objectNode
          warnings = warnings :+ PropertyChecker.invalidValueWarning
        }
      }
      val objectNode = valueCopy.asInstanceOf[ObjectNode]
      if (!objectNode.path("base").isMissingNode) {
        val baseValue = objectNode.get("base").asText()
        if (!PropertyCheckerConstants.StringDataTypes.contains(baseValue) || !PropertyCheckerConstants.BinaryDataTypes.contains(baseValue)) {
          if (!objectNode.path("length").isMissingNode) {
            throw new MetadataError(s"datatypes based on $baseValue cannot have a length facet")
          }
          if (!objectNode.path("minLength").isMissingNode) {
            throw new MetadataError(s"datatypes based on $baseValue cannot have a minLength facet")
          }
          if (!objectNode.path("maxLength").isMissingNode) {
            throw new MetadataError(s"datatypes based on $baseValue cannot have a maxLength facet")
          }
        }
      }

      if (!objectNode.path("minimum").isMissingNode) {
        objectNode.put("minInclusive", valueCopy.get("minimum").asText())
        objectNode.remove("minimum")
      }

      if (!objectNode.path("maximum").isMissingNode) {
        objectNode.put("maxInclusive", valueCopy.get("maximum").asText())
        objectNode.remove("maximum")
      }

      val baseValue = if (objectNode.path("base").isMissingNode) {
        ""
      } else {
        objectNode.get("base").asText
      }

      warnings :+ convertValueFacet(objectNode, "minInclusive", baseValue)
      warnings :+ convertValueFacet(objectNode, "minExclusive", baseValue)
      warnings :+ convertValueFacet(objectNode, "maxInclusive", baseValue)
      warnings :+ convertValueFacet(objectNode, "maxExclusive", baseValue)

      val minInclusive:Option[Either[Int, String]] = if (valueCopy.path("minInclusive").path("dateTime").isMissingNode) {
        if (objectNode.path("minInclusive").isMissingNode) {
          None
        } else {
<<<<<<< HEAD
          objectNode.get("minInclusive").asInt()
=======
          Some(Left(objectNode.get("minInclusive").asInt()))
>>>>>>> ffa8a8a8
        }
      } else {
        if (objectNode.path("minInclusive").path("dateTime").isMissingNode) {
          None
        } else {
          Some(Right(objectNode.get("minInclusive").get("dateTime").asText()))
        }
      }

      val maxInclusive:Option[Either[Int, String]] = if (objectNode.path("maxInclusive").path("dateTime").isMissingNode) {
        if (objectNode.path("maxInclusive").isMissingNode) {
          None
        } else {
<<<<<<< HEAD
          objectNode.get("maxInclusive").asInt()
=======
          Some(Left(objectNode.get("maxInclusive").asInt()))
>>>>>>> ffa8a8a8
        }
      } else {
        if (objectNode.path("maxInclusive").path("dateTime").isMissingNode) {
          None
        } else {
          Some(Right(objectNode.get("maxInclusive").get("dateTime").asText()))
        }
      }

      val minExclusive:Option[Either[Int, String]] = if (objectNode.path("minExclusive").path("dateTime").isMissingNode) {
        if (objectNode.path("minExclusive").isMissingNode) {
          None
        } else {
<<<<<<< HEAD
          objectNode.get("minExclusive").asInt()
=======
          Some(Left(objectNode.get("minExclusive").asInt()))
>>>>>>> ffa8a8a8
        }
      } else {
        if (objectNode.get("minExclusive").path("dateTime").isMissingNode) {
          None
        } else {
          Some(Right(objectNode.get("minExclusive").get("dateTime").asText()))
        }
      }

      val maxExclusive:Option[Either[Int, String]] = if (objectNode.path("maxExclusive").path("dateTime").isMissingNode) {
        if (objectNode.path("maxExclusive").isMissingNode) {
          None
        } else {
<<<<<<< HEAD
          objectNode.get("maxExclusive").asInt()
=======
          Some(Left(objectNode.get("maxExclusive").asInt()))
>>>>>>> ffa8a8a8
        }
      } else {
        if (objectNode.path("maxExclusive").path("dateTime").isMissingNode) {
          None
        } else {
          Some(Right(objectNode.get("maxExclusive").get("dateTime").asText()))
        }
      }

<<<<<<< HEAD

      if (minInclusive != null && minExclusive != null) {
        throw new MetadataError(s"datatype cannot specify both minimum/minInclusive ($minInclusive) and minExclusive ($minExclusive)")
      }

      if (maxInclusive != null && maxExclusive != null) {
        throw new MetadataError(s"datatype cannot specify both maximum/maxInclusive ($maxInclusive) and maxExclusive ($maxExclusive)")
      }

      if (minInclusive != null && maxInclusive != null && minInclusive.asInstanceOf[Int] > maxInclusive.asInstanceOf[Int]) {
        throw new MetadataError(s"datatype minInclusive ($minInclusive) cannot be more than maxInclusive ($maxInclusive)")
      }

      if (minInclusive != null && maxExclusive != null && minInclusive.asInstanceOf[Int] >= maxExclusive.asInstanceOf[Int]) {
        throw new MetadataError(s"datatype minInclusive ($minInclusive) cannot be greater than or equal to maxExclusive ($maxExclusive)")
      }

      if (minExclusive != null && maxExclusive != null && minExclusive.asInstanceOf[Int] > maxExclusive.asInstanceOf[Int]) {
        throw new MetadataError(s"datatype minExclusive ($minExclusive) cannot be greater than or equal to maxExclusive ($maxExclusive)")
      }

      if (minExclusive != null && maxInclusive != null && minExclusive.asInstanceOf[Int] >= maxInclusive.asInstanceOf[Int]) {
        throw new MetadataError(s"datatype minExclusive ($minExclusive) cannot be greater than maxInclusive ($maxInclusive)")
      }
=======
     (minInclusive, minExclusive, maxInclusive, maxExclusive) match {
       case (Some(minI), Some(minE), _, _) => throw new MetadataError(s"datatype cannot specify both minimum/minInclusive (${minI.merge}) and minExclusive (${minE.merge})")
       case (_, _, Some(maxI), Some(maxE)) => throw new MetadataError(s"datatype cannot specify both maximum/maxInclusive (${maxI.merge}) and maxExclusive (${maxE.merge})")
       case (Some(Left(minI)), _,Some(Left(maxI)), _) if minI > maxI => throw new MetadataError(s"datatype minInclusive ($minI) cannot be more than maxInclusive ($maxI)")
       case (Some(Right(minI)), _,Some(Right(maxI)), _) if minI > maxI => throw new MetadataError(s"datatype minInclusive ($minI) cannot be more than maxInclusive ($maxI)")
       case (Some(Left(minI)), _, _, Some(Left(maxE))) if minI >= maxE => throw new MetadataError(s"datatype minInclusive ($minI) cannot be greater than or equal to maxExclusive ($maxE)")
       case (Some(Right(minI)), _, _, Some(Right(maxE))) if minI >= maxE => throw new MetadataError(s"datatype minInclusive ($minI) cannot be greater than or equal to maxExclusive ($maxE)")
       case (_, Some(Left(minE)), _, Some(Left(maxE))) if minE > maxE => throw new MetadataError(s"datatype minExclusive ($minE) cannot be greater than or equal to maxExclusive ($maxE)")
       case (_, Some(Right(minE)), _, Some(Right(maxE))) if minE > maxE=> throw new MetadataError(s"datatype minExclusive ($minE) cannot be greater than or equal to maxExclusive ($maxE)")
       case (_, Some(Left(minE)), Some(Left(maxI)), _) if minE >= maxI => throw new MetadataError(s"datatype minExclusive ($minE) cannot be greater than maxInclusive ($maxI)")
       case (_, Some(Right(minE)), Some(Right(maxI)), _) if minE >= maxI=> throw new MetadataError(s"datatype minExclusive ($minE) cannot be greater than maxInclusive ($maxI)")
       case _ => {}
     }
>>>>>>> ffa8a8a8

      val minLength = objectNode.path("minLength")
      val maxLength = objectNode.path("maxLength")
      val length = objectNode.path("length")
      if (!length.isMissingNode && !minLength.isMissingNode && length.asInt < minLength.asInt) {
        throw new MetadataError(s"datatype length ($length) cannot be less than minLength ($minLength)")
      }
      if (!length.isMissingNode && !maxLength.isMissingNode && length.asInt > maxLength.asInt) {
        throw new MetadataError(s"datatype length ($length) cannot be more than maxLength ($maxLength)")
      }
      if (!minLength.isMissingNode && !maxLength.isMissingNode && minLength.asInt > maxLength.asInt) {
        throw new MetadataError(s"datatype minLength ($minLength) cannot be more than maxLength ($maxLength)")
      }

      if (!objectNode.path("format").isMissingNode) {
        val baseValue = objectNode.get("base").asText()
        if (PropertyCheckerConstants.RegExpFormatDataTypes.contains(baseValue)) {
          try {
            // In ruby regexp is stored in format key. Also regexp validated. Determine how to handle this in scala
            // value["format"] = Regexp.new(value["format"])
            objectNode.set("format", new TextNode(objectNode.get("format").asText))
          } catch {
            case e: Exception => {
              objectNode.remove("format")
              warnings = warnings :+ "invalid_regex"
            }
          }
        } else if (PropertyCheckerConstants.NumericFormatDataTypes.contains(baseValue)) {
          throw new NotImplementedError() // Implement after adding NumberFormat class
        } else if (baseValue == "http://www.w3.org/2001/XMLSchema#boolean") {
          if (objectNode.get("format").isTextual) {
            val formatValues = objectNode.get("format").asText.split("""\|""")
            if (formatValues.length != 2) {
              objectNode.remove("format")
              warnings = warnings :+ "invalid_boolean_format"
            } else {
              val arrayNodeObject = JsonNodeFactory.instance.arrayNode()
              arrayNodeObject.add(formatValues(0))
              arrayNodeObject.add(formatValues(1))
              objectNode.replace("format", arrayNodeObject)
            }
          }
        } else if (PropertyCheckerConstants.DateFormatDataTypes.contains(baseValue)) {
          throw new NotImplementedError() // Implement after adding DateFormat class
        }
      }
       (objectNode, warnings, csvwPropertyType)
    }
  }

  def tableSchemaProperty(typeString: PropertyType.Value): (JsonNode, String, String) => (JsonNode, Array[String], PropertyType.Value) = {
    def tableSchemaPropertyInternal(value: JsonNode, baseUrl: String, lang: String): (JsonNode, Array[String], PropertyType.Value) = {
      var schemaBaseUrl = new URL(baseUrl)
      var schemaLang = lang

      var schemaJson: ObjectNode = null
      if(value.isTextual) {
        val schemaUrl = new URL(new URL(baseUrl), value.asText())
        val objectMapper = new ObjectMapper()
        schemaJson = objectMapper.readTree(schemaUrl).asInstanceOf[ObjectNode]
        if (!schemaJson.path("@id").isMissingNode) {
          // Do something here as object node put method doesn't allow uri object
          val absoluteSchemaUrl = new URL(schemaUrl, schemaJson.get("@id").asText())
          schemaJson.put("@id", absoluteSchemaUrl.toString)
        } else {
          schemaJson.put("@id", schemaUrl.toString)
        }
        val (newSchemaBaseUrl, newSchemaLang) = fetchSchemaBaseUrlAndLangAndRemoveContext(schemaJson, schemaBaseUrl, schemaLang)
        schemaBaseUrl = newSchemaBaseUrl
        schemaLang = newSchemaLang
      } else if(value.isObject) {
        schemaJson = value.deepCopy()
      } else {
        return (NullNode.getInstance(), Array[String]("invalid_value"), PropertyType.Table)
      }

      var warnings = Array[String]()
      val fieldsAndValues = Array.from(schemaJson.fields.asScala)
      for(fieldAndValue <- fieldsAndValues) {
        val p = fieldAndValue.getKey
        val v = fieldAndValue.getValue
        if(p == "@id") {
          val matcher = PropertyChecker.startsWithUnderscore.pattern.matcher(v.asText())
          if (matcher.matches) {
            throw new MetadataError(s"@id ${v.asText} starts with _:")
          }
        } else if(p == "@type") {
          if (v.asText() != "Schema") {
            throw new MetadataError("@type of schema is not 'Schema'")
          }
        } else {
          val (v1, warningsForP, typeString) = checkProperty(p, v, schemaBaseUrl.toString, schemaLang)
          if((typeString == PropertyType.Schema || typeString == PropertyType.Inherited) && warningsForP.isEmpty) {
            schemaJson.set(p, v1)
          } else {
            schemaJson.remove(p)
            if(typeString != PropertyType.Schema ||typeString !=PropertyType.Inherited) {
              warnings = warnings :+ "invalid_property"
            }
          }
        }
      }
      return (schemaJson, warnings, PropertyType.Table)
    }
    return tableSchemaPropertyInternal
  }
  def fetchSchemaBaseUrlAndLangAndRemoveContext(schemaJson:ObjectNode, schemaBaseUrl: URL, schemaLang:String): (URL, String) = {
    if(!schemaJson.path("@context").isMissingNode) {
      if (schemaJson.isArray && schemaJson.size > 1) {
        val elements = Array.from(schemaJson.get("@context").elements.asScala)
        val maybeBaseNode = elements.apply(1).path("@base")
        val newSchemaBaseUrl = if (!maybeBaseNode.isMissingNode) {
          new URL(schemaBaseUrl, maybeBaseNode.asText())
        } else {
          schemaBaseUrl
        }
        val languageNode = elements.apply(1).path("@language")
        val newSchemaLang = if (!languageNode.isMissingNode) {
          languageNode.asText()
        } else {
          schemaLang
        }
        schemaJson.remove("@context")
        return (newSchemaBaseUrl, newSchemaLang)
      }
      schemaJson.remove("@context")
    }
    (schemaBaseUrl, schemaLang)
  }

  def foreignKeysProperty(typeString: PropertyType.Value): (JsonNode, String, String) => (JsonNode, Array[String], PropertyType.Value) = {
    (value, baseUrl, lang) => {
      var foreignKeys = Array[JsonNode]()
      var warnings = Array[String]()
      value match {
        case xs: ArrayNode => {
          val arrayNodes = Array.from(xs.elements().asScala)
          for (foreignKey <- arrayNodes) {
            val(fk, warn) = foreignKeyCheckIfValid(foreignKey, baseUrl, lang)
            foreignKeys = foreignKeys :+ fk
            warnings = Array.concat(warnings, warn)
          }
        }
        case _ => warnings = warnings :+ "invalid_value"
      }
      val arrayNode: ArrayNode = PropertyChecker.mapper.valueToTree(foreignKeys)
      (arrayNode, warnings, PropertyType.Schema)
    }
  }

  def foreignKeyCheckIfValid(foreignKey:JsonNode, baseUrl:String, lang:String):(JsonNode, Array[String]) = {
    var warnings = Array[String]()
    foreignKey match {
      case o: ObjectNode => {
        val foreignKeyCopy = foreignKey.deepCopy()
          .asInstanceOf[ObjectNode]
        val foreignKeysElements = Array.from(foreignKeyCopy.fields().asScala)
        for (f <- foreignKeysElements) {
          val p = f.getKey
          val (value, w, typeString) = checkProperty(p, f.getValue, baseUrl, lang)
          val matcher = PropertyChecker.containsColon.pattern.matcher(p)
          if (typeString == PropertyType.ForeignKey && warnings.isEmpty) {
            foreignKeyCopy.set(p, value)
          } else if (matcher.matches()) {
            throw new MetadataError(s"foreignKey.$p includes a prefixed (common) property")
          } else {
            foreignKeyCopy.remove(p)
            warnings = warnings :+ "invalid_property"
            warnings = Array.concat(warnings, w)
          }
        }
        (foreignKeyCopy, warnings)
      } // function
      case _ => {
        val foreignKeyCopy = JsonNodeFactory.instance.objectNode()
        warnings = warnings :+ "invalid_foreign_key"
        (foreignKeyCopy, warnings)
      }
    }
  }
}<|MERGE_RESOLUTION|>--- conflicted
+++ resolved
@@ -1,15 +1,12 @@
 package CSVValidation
-<<<<<<< HEAD
 import java.io.File
 import java.net.{URI, URL}
 
 import com.fasterxml.jackson.core.JsonParser
 import com.fasterxml.jackson.databind.{JsonNode, ObjectMapper}
 import com.fasterxml.jackson.databind.node.{ArrayNode, BooleanNode, JsonNodeFactory, NullNode, ObjectNode, TextNode}
-=======
 import com.fasterxml.jackson.databind.node._
 import com.fasterxml.jackson.databind.{JsonNode, ObjectMapper}
->>>>>>> ffa8a8a8
 
 import scala.collection.mutable.HashMap
 import scala.jdk.CollectionConverters._
@@ -42,53 +39,6 @@
 
   val NameRegExp = "^([A-Za-z0-9]|(%[A-F0-9][A-F0-9]))([A-Za-z0-9_]|(%[A-F0-9][A-F0-9]))*$".r
 
-<<<<<<< HEAD
-  val NameSpaces = HashMap(
-    "dcat" -> "http://www.w3.org/ns/dcat#",
-    "qb" -> "http://purl.org/linked-data/cube#",
-    "grddl" -> "http://www.w3.org/2003/g/data-view#",
-    "ma" -> "http://www.w3.org/ns/ma-ont#",
-    "org" -> "http://www.w3.org/ns/org#",
-    "owl" -> "http://www.w3.org/2002/07/owl#",
-    "prov" -> "http://www.w3.org/ns/prov#",
-    "rdf" -> "http://www.w3.org/1999/02/22-rdf-syntax-ns#",
-    "rdfa" -> "http://www.w3.org/ns/rdfa#",
-    "rdfs" -> "http://www.w3.org/2000/01/rdf-schema#",
-    "rif" -> "http://www.w3.org/2007/rif#",
-    "rr" -> "http://www.w3.org/ns/r2rml#",
-    "sd" -> "http://www.w3.org/ns/sparql-service-description#",
-    "skos" -> "http://www.w3.org/2004/02/skos/core#",
-    "skosxl" -> "http://www.w3.org/2008/05/skos-xl#",
-    "wdr" -> "http://www.w3.org/2007/05/powder#",
-    "void" -> "http://rdfs.org/ns/void#",
-    "wdrs" -> "http://www.w3.org/2007/05/powder-s#",
-    "xhv" -> "http://www.w3.org/1999/xhtml/vocab#",
-    "xml" -> "http://www.w3.org/XML/1998/namespace",
-    "xsd" -> "http://www.w3.org/2001/XMLSchema#",
-    "csvw" -> "http://www.w3.org/ns/csvw#",
-    "cnt" -> "http://www.w3.org/2008/content",
-    "earl" -> "http://www.w3.org/ns/earl#",
-    "ht" -> "http://www.w3.org/2006/http#",
-    "oa" -> "http://www.w3.org/ns/oa#",
-    "ptr" -> "http://www.w3.org/2009/pointers#",
-    "cc" -> "http://creativecommons.org/ns#",
-    "ctag" -> "http://commontag.org/ns#",
-    "dc" -> "http://purl.org/dc/terms/",
-    "dcterms" -> "http://purl.org/dc/terms/",
-    "dc11" -> "http://purl.org/dc/elements/1.1/",
-    "foaf" -> "http://xmlns.com/foaf/0.1/",
-    "gr" -> "http://purl.org/goodrelations/v1#",
-    "ical" -> "http://www.w3.org/2002/12/cal/icaltzd#",
-    "og" -> "http://ogp.me/ns#",
-    "rev" -> "http://purl.org/stuff/rev#",
-    "sioc" -> "http://rdfs.org/sioc/ns#",
-    "v" -> "http://rdf.data-vocabulary.org/#",
-    "vcard" -> "http://www.w3.org/2006/vcard/ns#",
-    "schema" -> "http://schema.org/"
-    )
-
-=======
->>>>>>> ffa8a8a8
   val Properties = Map(
     "@language" -> languageProperty (PropertyType.Context),
        // Context Properties
@@ -117,13 +67,6 @@
     return f(value, baseUrl, lang)
   }
 
-<<<<<<< HEAD
-//  JsonNode - primitive values + ObjectNodes + ArrayNode
-//  ObjectNode
-//  ArrayNode
-
-=======
->>>>>>> ffa8a8a8
   def checkCommonPropertyValue(value: JsonNode, baseUrl: String, lang: String):(Any, String) = {
     if(value.isObject) {
       throw new NotImplementedError("to be implemented later")
@@ -159,41 +102,6 @@
     return Array[String]()
   }
 
-<<<<<<< HEAD
-  def booleanProperty(typeString:PropertyType.Value):(JsonNode, String, String) => (JsonNode, Array[String], PropertyType.Value) = {
-    return (value, baseUrl, lang) => {
-      if(value.isBoolean) {
-        (value, Array[String](), typeString)
-      } else {
-        (BooleanNode.getFalse, Array[String]("invalid_value"), typeString)
-      }
-    }
-  }
-
-  def stringProperty(typeString: PropertyType.Value):(JsonNode, String, String) => (JsonNode, Array[String], PropertyType.Value) = {
-    return (value, baseUrl, lang) => {
-      if (value.isTextual) {
-         (value, Array[String](), typeString)
-      } else {
-         (new TextNode(""), Array[String]("invalid_value"), typeString)
-      }
-    }
-  }
-
-  def numericProperty(typeString: PropertyType.Value):(JsonNode, String, String) => (JsonNode, Array[String], PropertyType.Value) = {
-     return (value, baseUrl, lang) => {
-      if (value.isInt && value.asInt >= 0) {
-         (value, Array[String](), typeString)
-      } else if (value.isInt && value.asInt < 0) {
-         (NullNode.getInstance(), Array[String]("invalid_value"), typeString)
-      } else {
-         (NullNode.getInstance(), Array[String]("invalid_value"), typeString)
-      }
-    }
-  }
-
-  def notesProperty(typeString:PropertyType.Value):(JsonNode, String, String) => (JsonNode, Array[String], PropertyType.Value) = {
-=======
   def booleanProperty(csvwPropertyType:PropertyType.Value):(JsonNode, String, String) => (JsonNode, Array[String], PropertyType.Value) = {
     return (value, baseUrl, lang) => {
       if(value.isBoolean) {
@@ -227,43 +135,28 @@
   }
 
   def notesProperty(csvwPropertyType:PropertyType.Value):(JsonNode, String, String) => (JsonNode, Array[String], PropertyType.Value) = {
->>>>>>> ffa8a8a8
      def notesPropertyInternal (value: JsonNode, baseUrl: String, lang: String): (JsonNode, Array[String], PropertyType.Value) = {
-      if (value.isArray) {
-        val arrayValue = value.asInstanceOf[ArrayNode]
-        val elements = Array.from(arrayValue.elements().asScala)
-        if (elements forall (_.isTextual())) {
-          /**
-           * [(1,2), (3,4), (5,6)] => ([1,3,5], [2,4,6])
-           */
-          val (values, warnings) = Array.from(elements.map(x => checkCommonPropertyValue(x, baseUrl, lang))).unzip
-          val arrayNode:ArrayNode = PropertyChecker.mapper.valueToTree(values)
-<<<<<<< HEAD
-          return (arrayNode, warnings, typeString)
-        }
-      }
-       (BooleanNode.getFalse, Array[String]("invalid_value"), typeString)
-=======
-          return (arrayNode, warnings, csvwPropertyType)
-        }
-      }
+       if (value.isArray) {
+         val arrayValue = value.asInstanceOf[ArrayNode]
+         val elements = Array.from(arrayValue.elements().asScala)
+         if (elements forall (_.isTextual())) {
+           /**
+            * [(1,2), (3,4), (5,6)] => ([1,3,5], [2,4,6])
+            */
+           val (values, warnings) = Array.from(elements.map(x => checkCommonPropertyValue(x, baseUrl, lang))).unzip
+           val arrayNode: ArrayNode = PropertyChecker.mapper.valueToTree(values)
+           return (arrayNode, warnings, csvwPropertyType)
+         }
+       }
        (JsonNodeFactory.instance.arrayNode(), Array[String](PropertyChecker.invalidValueWarning), csvwPropertyType)
->>>>>>> ffa8a8a8
-    }
+     }
     return notesPropertyInternal
   }
 
-<<<<<<< HEAD
-  def nullProperty(typeString:PropertyType.Value):(JsonNode, String, String) => (JsonNode, Array[String], PropertyType.Value) = {
-     (value, baseUrl, lang) => {
-      if (value.isTextual) {
-         (value, Array[String](), typeString)
-=======
   def nullProperty(csvwPropertyType:PropertyType.Value):(JsonNode, String, String) => (JsonNode, Array[String], PropertyType.Value) = {
      (value, baseUrl, lang) => {
       if (value.isTextual) {
          (value, Array[String](), csvwPropertyType)
->>>>>>> ffa8a8a8
       } else if (value.isArray) {
         var values = Array[String]()
         var warnings = Array[String]()
@@ -274,29 +167,6 @@
           }
         }
         val arrayNode:ArrayNode = PropertyChecker.mapper.valueToTree(values)
-<<<<<<< HEAD
-         (arrayNode, warnings, typeString)
-      } else {
-         (NullNode.getInstance(), Array[String]("invalid_value"), typeString)
-      }
-    }
-  }
-
-  def separatorProperty(typeString:PropertyType.Value):(JsonNode, String, String) => (JsonNode, Array[String], PropertyType.Value) = {
-     (value, baseUrl, lang) => {
-       value match {
-        case s if s.isTextual || s.isNull => (s, Array[String](), typeString)
-        case _ => (NullNode.getInstance(), Array[String]("invalid_value"), typeString)
-      }
-    }
-  }
-
-  def linkProperty(typeString:PropertyType.Value):(JsonNode, String, String) => (JsonNode, Array[String], PropertyType.Value) = {
-     (v, baseUrl, lang) => {
-      var baseUrlCopy = ""
-      v match {
-        case s if s.isTextual => {
-=======
          (arrayNode, warnings, csvwPropertyType)
       } else {
          (NullNode.getInstance(), Array[String](PropertyChecker.invalidValueWarning), csvwPropertyType)
@@ -307,7 +177,7 @@
   def separatorProperty(csvwPropertyType:PropertyType.Value):(JsonNode, String, String) => (JsonNode, Array[String], PropertyType.Value) = {
      (value, baseUrl, lang) => {
        value match {
-        case s if s.isTextual || s.isNull => (s, null, csvwPropertyType)
+        case s if s.isTextual || s.isNull => (s, Array[String](), csvwPropertyType)
         case _ => (NullNode.getInstance(), Array[String](PropertyChecker.invalidValueWarning), csvwPropertyType)
       }
     }
@@ -318,7 +188,6 @@
       var baseUrlCopy = ""
       v match {
         case s: TextNode => {
->>>>>>> ffa8a8a8
           val matcher = PropertyChecker.startsWithUnderscore.pattern.matcher(s.asText())
           if (matcher.matches) {
             throw new MetadataError(s"URL ${s.asText} starts with _:")
@@ -327,25 +196,6 @@
             case "" => s.asText()
             case _ => baseUrl + s.asText()
           }
-<<<<<<< HEAD
-           (new TextNode(baseUrlCopy), Array[String](""), typeString)
-        }
-        case _ =>  (new TextNode(""), Array[String]("invalid_value"), typeString)
-      }
-    }
-  }
-
-  def languageProperty (typeString:PropertyType.Value) : (JsonNode, String, String) => (JsonNode, Array[String], PropertyType.Value) = {
-     (value, baseUrl, lang) => {
-      value match {
-        case s if s.isTextual && PropertyChecker.Bcp47LanguagetagRegExp.pattern.matcher(s.asText()).matches => (s, Array[String](), typeString)
-        case _ => (new TextNode(""), Array[String]("invalid_value"), typeString)
-      }
-    }
-  }
-
-  def datatypeProperty(typeString: PropertyType.Value):(JsonNode, String, String) => (JsonNode, Array[String], PropertyType.Value) = {
-=======
            (new TextNode(baseUrlCopy), Array[String](""), csvwPropertyType)
         }
         case _ =>  (new TextNode(""), Array[String](PropertyChecker.invalidValueWarning), csvwPropertyType)
@@ -363,7 +213,6 @@
   }
 
   def datatypeProperty(csvwPropertyType: PropertyType.Value):(JsonNode, String, String) => (JsonNode, Array[String], PropertyType.Value) = {
->>>>>>> ffa8a8a8
      (value, baseUrl, lang) => {
       var warnings = Array[String]()
       var valueCopy = value.deepCopy()
@@ -376,11 +225,7 @@
             if (BuiltInDataTypes.types.contains(idValue)) {
               throw new MetadataError(s"datatype @id must not be the id of a built-in datatype ($idValue)")
             } else {
-<<<<<<< HEAD
-              val (_, w, _) = linkProperty(PropertyType.Common)(objectNode.get("@id"), baseUrl, lang) // assign warnings in val w
-=======
               val (_, w, _) = linkProperty(PropertyType.Common)(objectNode.get("@id"), baseUrl, lang)
->>>>>>> ffa8a8a8
               if (!w.isEmpty) {
                 warnings = Array.concat(warnings, w)
                 objectNode.remove("@id")
@@ -453,11 +298,7 @@
         if (objectNode.path("minInclusive").isMissingNode) {
           None
         } else {
-<<<<<<< HEAD
-          objectNode.get("minInclusive").asInt()
-=======
           Some(Left(objectNode.get("minInclusive").asInt()))
->>>>>>> ffa8a8a8
         }
       } else {
         if (objectNode.path("minInclusive").path("dateTime").isMissingNode) {
@@ -471,11 +312,7 @@
         if (objectNode.path("maxInclusive").isMissingNode) {
           None
         } else {
-<<<<<<< HEAD
-          objectNode.get("maxInclusive").asInt()
-=======
           Some(Left(objectNode.get("maxInclusive").asInt()))
->>>>>>> ffa8a8a8
         }
       } else {
         if (objectNode.path("maxInclusive").path("dateTime").isMissingNode) {
@@ -489,11 +326,7 @@
         if (objectNode.path("minExclusive").isMissingNode) {
           None
         } else {
-<<<<<<< HEAD
-          objectNode.get("minExclusive").asInt()
-=======
           Some(Left(objectNode.get("minExclusive").asInt()))
->>>>>>> ffa8a8a8
         }
       } else {
         if (objectNode.get("minExclusive").path("dateTime").isMissingNode) {
@@ -507,11 +340,7 @@
         if (objectNode.path("maxExclusive").isMissingNode) {
           None
         } else {
-<<<<<<< HEAD
-          objectNode.get("maxExclusive").asInt()
-=======
           Some(Left(objectNode.get("maxExclusive").asInt()))
->>>>>>> ffa8a8a8
         }
       } else {
         if (objectNode.path("maxExclusive").path("dateTime").isMissingNode) {
@@ -521,32 +350,6 @@
         }
       }
 
-<<<<<<< HEAD
-
-      if (minInclusive != null && minExclusive != null) {
-        throw new MetadataError(s"datatype cannot specify both minimum/minInclusive ($minInclusive) and minExclusive ($minExclusive)")
-      }
-
-      if (maxInclusive != null && maxExclusive != null) {
-        throw new MetadataError(s"datatype cannot specify both maximum/maxInclusive ($maxInclusive) and maxExclusive ($maxExclusive)")
-      }
-
-      if (minInclusive != null && maxInclusive != null && minInclusive.asInstanceOf[Int] > maxInclusive.asInstanceOf[Int]) {
-        throw new MetadataError(s"datatype minInclusive ($minInclusive) cannot be more than maxInclusive ($maxInclusive)")
-      }
-
-      if (minInclusive != null && maxExclusive != null && minInclusive.asInstanceOf[Int] >= maxExclusive.asInstanceOf[Int]) {
-        throw new MetadataError(s"datatype minInclusive ($minInclusive) cannot be greater than or equal to maxExclusive ($maxExclusive)")
-      }
-
-      if (minExclusive != null && maxExclusive != null && minExclusive.asInstanceOf[Int] > maxExclusive.asInstanceOf[Int]) {
-        throw new MetadataError(s"datatype minExclusive ($minExclusive) cannot be greater than or equal to maxExclusive ($maxExclusive)")
-      }
-
-      if (minExclusive != null && maxInclusive != null && minExclusive.asInstanceOf[Int] >= maxInclusive.asInstanceOf[Int]) {
-        throw new MetadataError(s"datatype minExclusive ($minExclusive) cannot be greater than maxInclusive ($maxInclusive)")
-      }
-=======
      (minInclusive, minExclusive, maxInclusive, maxExclusive) match {
        case (Some(minI), Some(minE), _, _) => throw new MetadataError(s"datatype cannot specify both minimum/minInclusive (${minI.merge}) and minExclusive (${minE.merge})")
        case (_, _, Some(maxI), Some(maxE)) => throw new MetadataError(s"datatype cannot specify both maximum/maxInclusive (${maxI.merge}) and maxExclusive (${maxE.merge})")
@@ -560,7 +363,6 @@
        case (_, Some(Right(minE)), Some(Right(maxI)), _) if minE >= maxI=> throw new MetadataError(s"datatype minExclusive ($minE) cannot be greater than maxInclusive ($maxI)")
        case _ => {}
      }
->>>>>>> ffa8a8a8
 
       val minLength = objectNode.path("minLength")
       val maxLength = objectNode.path("maxLength")
